import torch

import torch
import torch.nn.functional as F
from Mamba2.modeling_mamba2 import Mamba2ForCausalLM, Mamba2Cache
from typing import Tuple, List

def _commit_prefix(
    cache: Mamba2Cache,
    step_hist: List[List[torch.Tensor]],
    final_hist: Tuple[torch.Tensor, ...],
    m: int, K: int
) -> None:
    """
    Copy accepted SSM states from verifier to cache **in-place**.
    For m==K we can just take final_hist (already advanced K steps).
    """
    if m == 0:
        return
    src = final_hist if m == K else [h[:, m - 1] for h in step_hist]
    for l, st in enumerate(src):
        cache.ssm_states[l].copy_(st)   # O(1) pointer copy on GPU


# decoding_fast.py  (only the core loop shown)
@torch.inference_mode()
def mamba_spec_decode_seq(
    target: Mamba2ForCausalLM,
    draft : Mamba2ForCausalLM,
    prompt_ids: torch.Tensor,
    K: int = 3,
    max_new: int = 256,
    tau: float = 0.7
):
    device = prompt_ids.device
    gen_ids = prompt_ids.clone()               # (1, L0)
    
    # 1‑a. warm‑up forward on target
    tgt_cache = target(input_ids=prompt_ids, use_cache=True, return_dict=True).cache_params 
    # 1‑b. give the *same* prompt to draft so it has a cache too
    draft_cache = draft(input_ids=prompt_ids, use_cache=True,  return_dict=True).cache_params

    total_accept_rate = 0
    runs = 0

    while gen_ids.size(1) < prompt_ids.size(1) + max_new:
        seq_len = gen_ids.size(1)  # Current sequence length

        # -------- Draft proposes -----------------------------------------
        step_hist_layers = None           # we'll allocate on first step
        final_states_drf = None
        prop_buffer      = torch.empty(1, K, dtype=torch.long, device=device)

        last_tok = gen_ids[:, -1:]
        for i in range(K):
            runs += 1
            drf_out = draft(
                inputs_embeds=draft.get_input_embeddings()(last_tok),
                cache_params=draft_cache,
                use_cache=True, 
                cache_fwd=True,
                return_dict=True,      # logits & final_states only
                cache_position=seq_len + i  # Position for the i-th proposed token
            )

            draft_cache = drf_out.cache_params
            logits_step  = drf_out.logits[:, -1]     # (1,V)
            next_tok     = logits_step.argmax(-1, keepdim=True)
            prop_buffer[:, i:i+1] = next_tok         # write in‑place buffer

            # allocate hist tensors once we know shape
            if step_hist_layers is None:
                step_hist_layers = [
                    # now each has shape (K, 24, 64, 128)
                    torch.empty((K, *s.shape), dtype=s.dtype, device=s.device)
                    for s in drf_out.final_states
                ]

            for l, st in enumerate(drf_out.final_states):
                step_hist_layers[l][i] = st       # in‑place

            final_states_drf = drf_out.final_states  # state after last tok
            last_tok = next_tok

        prop           = prop_buffer                 # (1,K)
        step_hist_drf  = step_hist_layers            # list(L) of in‑place tensors

        # -------- Target verifies *once* ---------------------------------
        embeds = target.get_input_embeddings()(prop)
        tgt_out = target(
            inputs_embeds=embeds,
            cache_params=tgt_cache,
            use_cache=True,
            cache_fwd=True,
            return_dict=True,

            return_states=True,          
            return_final=True,
            cache_position=seq_len  # Starting position for the K tokens
        )
        logits   = tgt_out.logits             # (1,K,V)
        probs    = logits.softmax(-1)

        # -------- Acceptance test ----------------------------------------
        conf_ok  = probs.gather(-1, prop.unsqueeze(-1)).squeeze(-1) > tau # if probability of proposed tokens in the target model is higher than tau
        eq_ok    = logits.argmax(-1).eq(prop) # two models' highest probs
        good     = conf_ok & eq_ok
        m        = good.cumprod(-1).sum().item() # number of accepted tokens (everything hits 0 becomes 0 after it)
<<<<<<< HEAD
        print("Acceptance rate: ", m / K)

=======
        total_accept_rate += m / K
        print("Acceptance rate: ", m/K)
>>>>>>> 92e158bc
        # -------- Commit + cache bookkeeping -----------------------------
        if m:
            acc_ids   = prop[:, :m]           # accepted tokens
            gen_ids   = torch.cat([gen_ids, acc_ids], dim=1)

        _commit_prefix(
            tgt_cache,
            tgt_out.step_states,      # tuple(L)
            tgt_out.final_states,     # tuple(L)
            m, K
        )

        _commit_prefix(
            draft_cache,   
            step_hist_drf,
            final_states_drf,
            m, K
        )

        # -------- Divergence seed ----------------------------------------
        if m < K:
            # append target's own token (ŷₘ) (the seed)
            next_tok = logits[:, m].argmax(-1, keepdim=True)
            gen_ids  = torch.cat([gen_ids, next_tok], dim=1)

            # advance cache by one real token
            nxt = target(
                inputs_embeds=target.get_input_embeddings()(next_tok),
                cache_params=tgt_cache,
                use_cache=True,
                cache_fwd=True,
                return_dict=True,
                cache_position=seq_len + m
            )
            tgt_cache = nxt.cache_params       # inplace but keep reference

        # loop
    print("total rate ", total_accept_rate / runs)
    return gen_ids[:, prompt_ids.size(1):]     # new tokens only

@torch.inference_mode()
def mamba_vanilla_decode(
    target: Mamba2ForCausalLM,
    prompt_ids: torch.Tensor,
    max_new: int = 256
):
    gen_ids = prompt_ids.clone()  # (1, L0)

    # Warm-up forward on target (same as speculative)
    out = target(
        input_ids=prompt_ids,
        use_cache=True,
        return_dict=True
    )
    tgt_cache = out.cache_params  # Mamba2Cache

    # Generate tokens one by one
    current_pos = prompt_ids.size(1)  # Initial position after prompt
    for _ in range(max_new):
        last_tok = gen_ids[:, -1:]  # (1, 1)
        out = target(
            inputs_embeds=target.get_input_embeddings()(last_tok),
            cache_params=tgt_cache,
            use_cache=True,
            return_dict=True,
            cache_position=current_pos,  # Position for the new token

            cache_fwd=True
        )
        logits = out.logits[:, -1]  # (1, V)
        next_tok = logits.argmax(-1, keepdim=True)  # (1, 1)
        gen_ids = torch.cat([gen_ids, next_tok], dim=1)
        current_pos += 1  # Increment position
        tgt_cache = out.cache_params  # Update cache

    return gen_ids[:, prompt_ids.size(1):]  # New tokens only<|MERGE_RESOLUTION|>--- conflicted
+++ resolved
@@ -106,13 +106,10 @@
         eq_ok    = logits.argmax(-1).eq(prop) # two models' highest probs
         good     = conf_ok & eq_ok
         m        = good.cumprod(-1).sum().item() # number of accepted tokens (everything hits 0 becomes 0 after it)
-<<<<<<< HEAD
-        print("Acceptance rate: ", m / K)
 
-=======
         total_accept_rate += m / K
         print("Acceptance rate: ", m/K)
->>>>>>> 92e158bc
+        
         # -------- Commit + cache bookkeeping -----------------------------
         if m:
             acc_ids   = prop[:, :m]           # accepted tokens
